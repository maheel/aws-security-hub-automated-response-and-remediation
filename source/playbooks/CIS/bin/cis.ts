#!/usr/bin/env node
/*****************************************************************************
 *  Copyright 2021 Amazon.com, Inc. or its affiliates. All Rights Reserved.   *
 *                                                                            *
 *  Licensed under the Apache License, Version 2.0 (the "License"). You may   *
 *  not use this file except in compliance with the License. A copy of the    *
 *  License is located at                                                     *
 *                                                                            *
 *      http://www.apache.org/licenses/LICENSE-2.0                            *
 *                                                                            *
 *  or in the 'license' file accompanying this file. This file is distributed *
 *  on an 'AS IS' BASIS, WITHOUT WARRANTIES OR CONDITIONS OF ANY KIND,        *
 *  express or implied. See the License for the specific language governing   *
 *  permissions and limitations under the License.                            *
 *****************************************************************************/
import 'source-map-support/register';
import * as cdk from '@aws-cdk/core';
import { CisStack } from '../lib/cis-stack';
import { CisPermissionsStack } from '../lib/cis-permissions-stack';

// SOLUTION_* - set by solution_env.sh
const SOLUTION_ID = process.env['SOLUTION_ID'] || 'undefined';
const SOLUTION_NAME = process.env['SOLUTION_NAME'] || 'undefined';
// DIST_* - set by build-s3-dist.sh
const DIST_VERSION = process.env['DIST_VERSION'] || '%%VERSION%%';
const DIST_OUTPUT_BUCKET = process.env['DIST_OUTPUT_BUCKET'] || '%%BUCKET%%';
const DIST_SOLUTION_NAME = process.env['DIST_SOLUTION_NAME'] || '%%SOLUTION%%';

const app = new cdk.App();

const cisStack = new CisStack(app, 'CISStack', {
	description: '(' + SOLUTION_ID + ') ' + SOLUTION_NAME +
		' CIS Compliance Pack, ' + DIST_VERSION,
	solutionId: SOLUTION_ID,
	solutionVersion: DIST_VERSION,
	solutionName: SOLUTION_NAME,
	solutionDistBucket: DIST_OUTPUT_BUCKET,
	solutionDistName: DIST_SOLUTION_NAME
});

const cisPermStack = new CisPermissionsStack(app, 'CISPermissionsStack', {
	description: '(' + SOLUTION_ID + ') ' + SOLUTION_NAME +
		' CIS Compliance Pack Permissions, ' + DIST_VERSION,
	solutionId: SOLUTION_ID,
	solutionVersion: DIST_VERSION,
	solutionName: SOLUTION_NAME,
	solutionDistBucket: DIST_OUTPUT_BUCKET,
	solutionDistName: DIST_SOLUTION_NAME
});

const stackMedata = {
	"AWS::CloudFormation::Interface": {
		"ParameterGroups": [
			{
				"Label": { "default": "Even if you do not enable fully automated remediation, you can still trigger a remediation action in the Security Hub console by selecting a specific finding, clicking the Action menu, and choosing the remediation action." },
<<<<<<< HEAD
				"Parameters": ["CIS1314AutoRemediation", "CIS15111AutoRemediation", "CIS116AutoRemediation", "CIS120AutoRemediation",
					"CIS122AutoRemediation", "CIS22AutoRemediation", "CIS23AutoRemediation",
					"CIS24AutoRemediation", "CIS26AutoRemediation", "CIS27AutoRemediation", "CIS28AutoRemediation", "CIS29AutoRemediation",
					"CIS31314AutoRemediation",
					"CIS4142AutoRemediation", "CIS43AutoRemediation"
				]
=======
				"Parameters": ["CIS1314AutoRemediation", "CIS15111AutoRemediation", "CIS116AutoRemediation", "CIS120AutoRemediation", "CIS22AutoRemediation", "CIS23AutoRemediation",
					"CIS24AutoRemediation", "CIS26AutoRemediation", "CIS27AutoRemediation", "CIS28AutoRemediation", "CIS29AutoRemediation",
					"CIS4142AutoRemediation", "CIS43AutoRemediation"]
>>>>>>> 6c6aee87
			}
		],
	}
}

cisStack.templateOptions.metadata = stackMedata;

cisStack.templateOptions.templateFormatVersion = "2010-09-09"
cisPermStack.templateOptions.templateFormatVersion = "2010-09-09"<|MERGE_RESOLUTION|>--- conflicted
+++ resolved
@@ -53,18 +53,10 @@
 		"ParameterGroups": [
 			{
 				"Label": { "default": "Even if you do not enable fully automated remediation, you can still trigger a remediation action in the Security Hub console by selecting a specific finding, clicking the Action menu, and choosing the remediation action." },
-<<<<<<< HEAD
-				"Parameters": ["CIS1314AutoRemediation", "CIS15111AutoRemediation", "CIS116AutoRemediation", "CIS120AutoRemediation",
-					"CIS122AutoRemediation", "CIS22AutoRemediation", "CIS23AutoRemediation",
+				"Parameters": ["CIS1314AutoRemediation", "CIS15111AutoRemediation", "CIS116AutoRemediation", "CIS120AutoRemediation", "CIS122AutoRemediation", "CIS22AutoRemediation", "CIS23AutoRemediation",
 					"CIS24AutoRemediation", "CIS26AutoRemediation", "CIS27AutoRemediation", "CIS28AutoRemediation", "CIS29AutoRemediation",
 					"CIS31314AutoRemediation",
-					"CIS4142AutoRemediation", "CIS43AutoRemediation"
-				]
-=======
-				"Parameters": ["CIS1314AutoRemediation", "CIS15111AutoRemediation", "CIS116AutoRemediation", "CIS120AutoRemediation", "CIS22AutoRemediation", "CIS23AutoRemediation",
-					"CIS24AutoRemediation", "CIS26AutoRemediation", "CIS27AutoRemediation", "CIS28AutoRemediation", "CIS29AutoRemediation",
 					"CIS4142AutoRemediation", "CIS43AutoRemediation"]
->>>>>>> 6c6aee87
 			}
 		],
 	}
